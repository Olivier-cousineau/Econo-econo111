--- conflicted
+++ resolved
@@ -17,11 +17,7 @@
         with:
           python-version: "3.11"
 
-<<<<<<< HEAD
       - name: Install Playwright + Chromium (with system deps)
-=======
-      - name: Install deps (Playwright + Chromium)
->>>>>>> ba641e9b
         run: |
           python -m pip install --upgrade pip
           pip install playwright
@@ -40,24 +36,14 @@
             echo "$f -> $(jq 'length' "$f" 2>/dev/null || echo NA) produits"
           done
 
-<<<<<<< HEAD
       - name: Commit changes (if any)
-=======
-      - name: Commit changes
->>>>>>> ba641e9b
         run: |
           git config user.name "Olivier-cousineau"
           git config user.email "ocousineau40@gmail.com"
           git add -A
           if git diff --cached --quiet; then
-<<<<<<< HEAD
             echo "No changes – nothing to commit."
           else
             git commit -m "update walmart json"
-=======
-            echo "No changes to commit."
-          else
-            git commit -m "chore: update Walmart Saint-Jérôme clearance JSON $(date -u +'%Y-%m-%dT%H:%MZ')"
->>>>>>> ba641e9b
             git push
           fi