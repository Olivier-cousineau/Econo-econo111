name: Scrape Sporting Life Liquidation

on:
  schedule:
    # 04:00 America/Toronto (Montréal) — GitHub Actions cron is UTC
    - cron: "0 9 * * *"
  workflow_dispatch:

jobs:
  scrape:
    runs-on: ubuntu-latest
    steps:
      - uses: actions/checkout@v4
      - name: Set up Python
        uses: actions/setup-python@v5
        with:
          python-version: '3.11'
      - name: Install dependencies
        run: |
<<<<<<< HEAD
          sudo apt-get update
          # 🔧 Correction pour Ubuntu 24.04 : installer manuellement le bon paquet audio
          sudo apt-get install -y libasound2t64 libnss3 libxss1 libatk-bridge2.0-0 libdrm2 libgbm1 libxkbcommon0 libxcomposite1 libxdamage1 libxrandr2 libgtk-3-0 libxshmfence1 xvfb

          python -m pip install --upgrade pip
          pip install -r scripts/requirements-scraper.txt
          python -m playwright install --with-deps
=======
          python -m pip install --upgrade pip
          pip install -r scripts/requirements-scraper.txt
          python -m playwright install --with-deps chromium
>>>>>>> dcb2d1da
      - name: Run scraper
        run: python sportinglife_liquidation_scraper.py
      - name: Commit dataset updates
        run: |
          git config --local user.email "actions@github.com"
          git config --local user.name "GitHub Actions"
          git add sportinglife_liquidation_laval.csv data/sporting-life/laval.json
          if git diff --cached --quiet; then
            echo "No changes to commit"
          else
            git commit -m "MAJ quotidienne Sporting Life Laval"
            git push
          fi<|MERGE_RESOLUTION|>--- conflicted
+++ resolved
@@ -17,7 +17,6 @@
           python-version: '3.11'
       - name: Install dependencies
         run: |
-<<<<<<< HEAD
           sudo apt-get update
           # 🔧 Correction pour Ubuntu 24.04 : installer manuellement le bon paquet audio
           sudo apt-get install -y libasound2t64 libnss3 libxss1 libatk-bridge2.0-0 libdrm2 libgbm1 libxkbcommon0 libxcomposite1 libxdamage1 libxrandr2 libgtk-3-0 libxshmfence1 xvfb
@@ -25,11 +24,9 @@
           python -m pip install --upgrade pip
           pip install -r scripts/requirements-scraper.txt
           python -m playwright install --with-deps
-=======
           python -m pip install --upgrade pip
           pip install -r scripts/requirements-scraper.txt
           python -m playwright install --with-deps chromium
->>>>>>> dcb2d1da
       - name: Run scraper
         run: python sportinglife_liquidation_scraper.py
       - name: Commit dataset updates
