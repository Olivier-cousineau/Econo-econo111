--- conflicted
+++ resolved
@@ -427,15 +427,9 @@
         ]
 
         for cat, url in datasets:
-<<<<<<< HEAD
             print(f"➡️  Catégorie {cat} → {url}")
             await human_pause()
             data = await extract_from_category(page, url, cat)
-=======
-            normalized_url = ensure_clearance_query(url)
-            print(f"➡️  Catégorie {cat} → {normalized_url}")
-            data = await extract_from_category(page, normalized_url, cat)
->>>>>>> 375e08d1
             json_path = out_dir / f"{cat}.json"
             csv_path = out_dir / f"{cat}.csv"
 
