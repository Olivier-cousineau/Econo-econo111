from __future__ import annotations

import asyncio
import csv
from pathlib import Path
from typing import Iterable, List

from playwright.async_api import (
    TimeoutError as PlaywrightTimeoutError,
    async_playwright,
)

URL = "https://www.sportinglife.ca/fr-CA/liquidation/"
OUTPUT_FILE = "sportinglife_laval_liquidation.csv"
FIELDNAMES = [
    "Nom du produit",
    "Prix réduit",
    "Prix original",
    "Image",
    "Lien",
]
PRODUCT_CARD_SELECTOR = (
    ".product-tile, [data-testid=\"product-tile\"], [data-testid=\"productTile\"], "
<<<<<<< HEAD
    "[data-testid=\"product-card\"], [data-component=\"ProductCard\"], "
    "article[data-testid=\"plp-product-tile\"], article[data-test=\"product-tile\"], "
=======
    "[data-testid=\"product-card\"], article[data-testid=\"plp-product-tile\"], "
>>>>>>> d48e9ca1
    "li.grid-tile, div.grid-tile, div.product-grid__tile, div.plp-product-grid__item"
)

PRODUCT_CONTENT_WAIT_SELECTOR = (
    ".pdp-link, .product-name, [data-testid=\"productTile-title\"], "
    "[data-testid=\"product-card\"], [data-component=\"ProductCard\"], "
    "article[data-testid=\"plp-product-tile\"], article[data-test=\"product-tile\"]"
)


def save_rows(rows: Iterable[dict]) -> None:
    """Écrit le fichier CSV, même en l'absence de produits."""

    with open(OUTPUT_FILE, "w", newline="", encoding="utf-8") as csv_file:
        writer = csv.DictWriter(csv_file, fieldnames=FIELDNAMES)
        writer.writeheader()
        writer.writerows(rows)


def save_rows(rows: Iterable[dict]) -> None:
    """Écrit le fichier CSV, même en l'absence de produits."""

    with open(OUTPUT_FILE, "w", newline="", encoding="utf-8") as csv_file:
        writer = csv.DictWriter(csv_file, fieldnames=FIELDNAMES)
        writer.writeheader()
        writer.writerows(rows)


async def accept_cookies(page) -> bool:
    """Ferme les bannières de consentement si elles sont visibles."""

    cookie_selectors: List[str] = [
        "#onetrust-accept-btn-handler",
        "button:has-text(\"Accepter\")",
        "button:has-text(\"J'accepte\")",
        "button:has-text(\"Tout accepter\")",
        "button:has-text(\"Allow all\")",
        "button:has-text(\"Accept All\")",
<<<<<<< HEAD
        "button:has-text(\"Autoriser tous\")",
=======
>>>>>>> d48e9ca1
    ]

    for selector in cookie_selectors:
        locator = page.locator(selector).first
        try:
            if await locator.count() == 0:
                continue
            await locator.wait_for(state="visible", timeout=2000)
            await locator.click()
            await page.wait_for_timeout(500)
            print("🍪 Bandeau de cookies accepté.")
            return True
        except PlaywrightTimeoutError:
            continue
        except Exception:
            continue
    return False


async def close_location_modal(page) -> bool:
    """Ferme la fenêtre de sélection de magasin si elle apparaît."""

    modal_buttons: List[str] = [
        "button:has-text(\"Continuer sans\")",
        "button:has-text(\"Magasiner en ligne\")",
        "button:has-text(\"Shop Online\")",
        "button:has-text(\"Continue without\")",
<<<<<<< HEAD
        "button:has-text(\"Continuer sans choisir\")",
        "button:has-text(\"Continue without selecting\")",
=======
>>>>>>> d48e9ca1
    ]

    for selector in modal_buttons:
        locator = page.locator(selector).first
        try:
            if await locator.count() == 0:
                continue
            await locator.wait_for(state="visible", timeout=2000)
            await locator.click()
            print("📍 Sélection de magasin ignorée.")
            return True
        except PlaywrightTimeoutError:
            continue
        except Exception:
            continue

    return False


async def expand_all_products(page, max_clicks: int = 40) -> None:
    """Clique sur « Voir plus » jusqu'à l'affichage de tous les produits."""

    previous_count = await count_products(page)
    for _ in range(max_clicks):
        button = page.locator("button:has-text(\"Voir plus\")").first
        try:
            await button.wait_for(state="visible", timeout=4000)
        except PlaywrightTimeoutError:
            break

        try:
            await button.scroll_into_view_if_needed()
            await button.click()
        except Exception:
            break

        try:
            await page.wait_for_function(
                "(selector, previousCount) => "
                "document.querySelectorAll(selector).length > previousCount",
                PRODUCT_CARD_SELECTOR,
                previous_count,
                timeout=10000,
            )
            previous_count = await count_products(page)
        except PlaywrightTimeoutError:
            # Aucun nouveau produit : on stoppe pour éviter une boucle infinie.
            break

        await page.wait_for_timeout(800)


async def count_products(page) -> int:
    return await page.evaluate(
        "(selector) => document.querySelectorAll(selector).length",
        PRODUCT_CARD_SELECTOR,
    )


async def extract_first_text(product, selectors: Iterable[str]) -> str:
    for selector in selectors:
        locator = product.locator(selector).first
        try:
            if await locator.count() == 0:
                continue
            text = (await locator.inner_text()).strip()
            if text:
                return text
        except Exception:
            continue
    return ""


async def extract_first_attribute(product, selectors: Iterable[str], attribute: str) -> str:
    for selector in selectors:
        locator = product.locator(selector).first
        try:
            if await locator.count() == 0:
                continue
            value = await locator.get_attribute(attribute)
            if value:
                return value.strip()
        except Exception:
            continue
    return ""


async def scrape_sportinglife():
    async with async_playwright() as p:
        browser = await p.chromium.launch(headless=True)
        context = await browser.new_context(locale="fr-CA")
        page = await context.new_page()

        try:
            print("🌐 Ouverture de la page Sporting Life Liquidation...")
            await page.goto(URL, timeout=120000, wait_until="domcontentloaded")
            await page.wait_for_load_state("networkidle")

            await accept_cookies(page)

            await close_location_modal(page)

            try:
                await page.wait_for_selector(
<<<<<<< HEAD
                    PRODUCT_CONTENT_WAIT_SELECTOR,
=======
                    PRODUCT_CARD_SELECTOR,
>>>>>>> d48e9ca1
                    state="attached",
                    timeout=60000,
                )
            except PlaywrightTimeoutError:
                print("⚠️ Aucun produit trouvé avant expiration du délai.")
                html = await page.content()
                Path("debug_sportinglife.html").write_text(html, encoding="utf-8")
                save_rows([])
                return

            await expand_all_products(page)

            product_locator = page.locator(PRODUCT_CARD_SELECTOR)
            product_count = await product_locator.count()
            if product_count == 0:
                print("⚠️ Aucun produit détecté malgré le chargement de la page.")
                html = await page.content()
                Path("debug_sportinglife.html").write_text(html, encoding="utf-8")
                save_rows([])
                return

            print("✅ Produits trouvés, extraction en cours...")

            name_selectors = [
                ".pdp-link",
                "a[data-testid='productTile-link']",
                ".product-name",
                "a[aria-label]",
                "[data-testid='product-card'] a",
                "article[data-testid='plp-product-tile'] a",
                "h3 a",
            ]
            price_now_selectors = [
                ".sales",
                "[data-testid='productTile-price'] .sales",
                ".price-sales",
                ".product-pricing__price",
                "[data-testid='price-current']",
                "span[data-test='price-sales']",
            ]
            price_original_selectors = [
                ".was",
                "[data-testid='productTile-price'] .was",
                ".price-standard",
                ".product-pricing__was",
                "[data-testid='price-original']",
                "span[data-test='price-standard']",
            ]
            link_selectors = [
                ".pdp-link",
                "a[data-testid='productTile-link']",
                "a[href]",
                "[data-testid='product-card'] a",
                "article[data-testid='plp-product-tile'] a",
            ]

            data = []
            for index in range(product_count):
                product = product_locator.nth(index)
                name = await extract_first_text(product, name_selectors)
                price_now = await extract_first_text(product, price_now_selectors)
                price_original = await extract_first_text(product, price_original_selectors)
                image = await extract_first_attribute(product, ["img"], "src")
                link = await extract_first_attribute(product, link_selectors, "href")

                if link and not link.startswith("http"):
                    link = "https://www.sportinglife.ca" + link

                data.append(
                    {
                        "Nom du produit": name,
                        "Prix réduit": price_now,
                        "Prix original": price_original or "—",
                        "Image": image,
                        "Lien": link,
                    }
                )

            save_rows(data)

            print(f"💾 {len(data)} produits enregistrés dans {OUTPUT_FILE}")
        except Exception as error:
            print(f"❌ Erreur inattendue lors du scraping : {error}")
            save_rows([])
            raise
        finally:
            await context.close()
            await browser.close()


if __name__ == "__main__":
    asyncio.run(scrape_sportinglife())<|MERGE_RESOLUTION|>--- conflicted
+++ resolved
@@ -21,12 +21,8 @@
 ]
 PRODUCT_CARD_SELECTOR = (
     ".product-tile, [data-testid=\"product-tile\"], [data-testid=\"productTile\"], "
-<<<<<<< HEAD
     "[data-testid=\"product-card\"], [data-component=\"ProductCard\"], "
     "article[data-testid=\"plp-product-tile\"], article[data-test=\"product-tile\"], "
-=======
-    "[data-testid=\"product-card\"], article[data-testid=\"plp-product-tile\"], "
->>>>>>> d48e9ca1
     "li.grid-tile, div.grid-tile, div.product-grid__tile, div.plp-product-grid__item"
 )
 
@@ -65,10 +61,7 @@
         "button:has-text(\"Tout accepter\")",
         "button:has-text(\"Allow all\")",
         "button:has-text(\"Accept All\")",
-<<<<<<< HEAD
         "button:has-text(\"Autoriser tous\")",
-=======
->>>>>>> d48e9ca1
     ]
 
     for selector in cookie_selectors:
@@ -96,11 +89,8 @@
         "button:has-text(\"Magasiner en ligne\")",
         "button:has-text(\"Shop Online\")",
         "button:has-text(\"Continue without\")",
-<<<<<<< HEAD
         "button:has-text(\"Continuer sans choisir\")",
         "button:has-text(\"Continue without selecting\")",
-=======
->>>>>>> d48e9ca1
     ]
 
     for selector in modal_buttons:
@@ -205,11 +195,7 @@
 
             try:
                 await page.wait_for_selector(
-<<<<<<< HEAD
                     PRODUCT_CONTENT_WAIT_SELECTOR,
-=======
-                    PRODUCT_CARD_SELECTOR,
->>>>>>> d48e9ca1
                     state="attached",
                     timeout=60000,
                 )
